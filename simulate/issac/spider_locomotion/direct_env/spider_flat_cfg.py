# Copyright (c) 2022-2025, The Isaac Lab Project Developers (https://github.com/isaac-sim/IsaacLab/blob/main/CONTRIBUTORS.md).
# All rights reserved.
#
# SPDX-License-Identifier: BSD-3-Clause

import isaaclab.envs.mdp as mdp
import isaaclab.sim as sim_utils
from isaaclab.assets import ArticulationCfg
from isaaclab.envs import DirectRLEnvCfg, ViewerCfg
from isaaclab.managers import EventTermCfg as EventTerm
from isaaclab.managers import SceneEntityCfg
from isaaclab.scene import InteractiveSceneCfg
from isaaclab.sensors import ContactSensorCfg, RayCasterCfg, patterns
from isaaclab.sim import SimulationCfg
from isaaclab.terrains import TerrainImporterCfg
from isaaclab.utils import configclass

import numpy as np
from gymnasium import spaces

from ..spider_bot_cfg import SpiderBotCfg


@configclass
class EventCfg:
    """Configuration for randomization."""

    physics_material = EventTerm(
        func=mdp.randomize_rigid_body_material,
        mode="startup",
        params={
            "asset_cfg": SceneEntityCfg("robot", body_names=".*"),
            "static_friction_range": (0.8, 0.8),
            "dynamic_friction_range": (0.6, 0.6),
            "restitution_range": (0.0, 0.0),
            "num_buckets": 64,
        },
    )

    add_base_mass = EventTerm(
        func=mdp.randomize_rigid_body_mass,
        mode="startup",
        params={
            "asset_cfg": SceneEntityCfg("robot", body_names=".*"),
            "mass_distribution_params": (0.0, 0.2),
            "operation": "add",
        },
    )


@configclass
class SpiderFlatEnvCfg(DirectRLEnvCfg):
    # env
    debug_vis = True
<<<<<<< HEAD
    episode_length_s = 16.0
=======
    episode_length_s = 16.0  # Optimal episode length for flat terrain training
>>>>>>> 14fea6e9
    decimation = 4
    observation_space = 60
    state_space = 0
    observation_space = 84
    action_space = spaces.Box(
        low=-1.0,
        high=1.0,
        shape=(24,),
        dtype=np.float32,
    )

    # simulation
    sim: SimulationCfg = SimulationCfg(
        dt=1 / 200,
        render_interval=decimation,
        physics_material=sim_utils.RigidBodyMaterialCfg(
            friction_combine_mode="multiply",
            restitution_combine_mode="multiply",
            static_friction=1.0,
            dynamic_friction=1.0,
            restitution=0.0,
        ),
    )
    terrain = TerrainImporterCfg(
        prim_path="/World/ground",
        terrain_type="plane",
        collision_group=-1,
        physics_material=sim_utils.RigidBodyMaterialCfg(
            friction_combine_mode="multiply",
            restitution_combine_mode="multiply",
            static_friction=1.0,
            dynamic_friction=1.0,
            restitution=0.0,
        ),
        debug_vis=False,
    )

    # scene
    scene: InteractiveSceneCfg = InteractiveSceneCfg(
        num_envs=1024, env_spacing=4.0, replicate_physics=True
    )

    # events
    events: EventCfg = EventCfg()

    # robot
    robot: ArticulationCfg = SpiderBotCfg(
        prim_path="/World/envs/env_.*/Robot",
        init_state=SpiderBotCfg.InitialStateCfg(pos=(0.0, 0.0, 0.135)),
    )
    contact_sensor: ContactSensorCfg = ContactSensorCfg(
        prim_path="/World/envs/env_.*/Robot/Body/.*",
        history_length=3,
        update_period=0.005,
        track_air_time=True,
    )
    # Viwer settings
    viewer: ViewerCfg = ViewerCfg(
        origin_type="asset_root",
        asset_name="robot",
        eye=(2.0, 1.0, 1.0),
        lookat=(0.0, 0.0, 0.0),
    )

    # command limits
    max_command_velocity = 0.3  # m/s

    # reward scales
    lin_vel_reward_scale = 2.0
    yaw_rate_reward_scale = 0.5
    feet_air_time_reward_scale = 0.5

    # penalty scales
    z_vel_reward_scale = -0.0
    ang_vel_reward_scale = -0.05
    joint_torque_reward_scale = -2.5e-5
    joint_accel_reward_scale = -2.5e-7
    action_rate_reward_scale = 0.0
    undesired_contact_reward_scale = -0.2
    flat_orientation_reward_scale = -0.0<|MERGE_RESOLUTION|>--- conflicted
+++ resolved
@@ -52,11 +52,7 @@
 class SpiderFlatEnvCfg(DirectRLEnvCfg):
     # env
     debug_vis = True
-<<<<<<< HEAD
     episode_length_s = 16.0
-=======
-    episode_length_s = 16.0  # Optimal episode length for flat terrain training
->>>>>>> 14fea6e9
     decimation = 4
     observation_space = 60
     state_space = 0
