--- conflicted
+++ resolved
@@ -53,11 +53,7 @@
         max_episode_length_s: int | None = 6,
         headless: bool = True,
         mode: EnvMode = "train",
-<<<<<<< HEAD
-        terrain: str = None,
-=======
         terrain: Terrain = "flat",
->>>>>>> 3088375f
     ):
         super().__init__(
             num_envs=num_envs,
@@ -365,70 +361,6 @@
         """
         Robot manager
         """
-<<<<<<< HEAD
-        self.scene = gs.Scene(
-            show_viewer=not self.headless,
-            sim_options=gs.options.SimOptions(dt=self.dt),
-            viewer_options=gs.options.ViewerOptions(
-                camera_pos=(-2.5, -1.5, 1.0),
-                camera_lookat=(0.0, 0.0, 0.0),
-                camera_fov=40,
-                max_FPS=60,
-            ),
-            vis_options=gs.options.VisOptions(rendered_envs_idx=[0]),
-            rigid_options=gs.options.RigidOptions(
-                constraint_solver=gs.constraint_solver.Newton,
-                enable_collision=True,
-                enable_joint_limit=True,
-                enable_self_collision=True,
-            ),
-        )
-
-        # Create terrain
-        checker_image = np.array(Image.open("./assets/checker.png"))
-        tiled_image = np.tile(checker_image, (24, 24, 1))
-        self.terrain = self.scene.add_entity(
-            surface=gs.surfaces.Default(
-                diffuse_texture=gs.textures.ImageTexture(
-                    image_array=tiled_image,
-                )
-            ),
-            morph=gs.morphs.Terrain(
-                n_subterrains=(1, 1),
-                subterrain_size=(24, 24),
-                vertical_scale=0.002,
-                subterrain_types=[
-                    [
-                        # "flat_terrain",
-                        "fractal_terrain", 
-                        # "discrete_obstacles_terrain",
-                        # "pyramid_stairs_terrain",
-                    ],
-                    # ["flat_terrain", "pyramid_stairs_terrain"],
-                    # ["discrete_obstacles_terrain", "fractal_terrain"],   # "random_uniform_terrain"
-                ],
-            ),
-        )
-        # self.terrain = self.scene.add_entity(gs.morphs.Plane())
-
-        # Robot
-        self.robot = self.scene.add_entity(
-            gs.morphs.MJCF(
-                file=SPIDER_XML,
-                pos=INITIAL_BODY_POSITION,
-                quat=INITIAL_QUAT,
-            ),
-        )
-
-        # Add camera
-        self.camera = self.scene.add_camera(
-            pos=(-2.5, -1.5, 2.0),
-            res=(1280, 960),
-            fov=40,
-            env_idx=0,
-            debug=self.mode != "play",
-            GUI=self.mode == "play",
-=======
         EntityManager(
             self,
             entity_attr="robot",
@@ -495,7 +427,6 @@
                 },
                 "robot_actions": {"fn": lambda: self.actions},
             },
->>>>>>> 3088375f
         )
 
     def build(self) -> None:
@@ -518,37 +449,6 @@
             self.num_envs, len(self._foot_links_idx), 3
         )
 
-<<<<<<< HEAD
-    def observations(self) -> torch.Tensor:
-        """Generate a list of observations for each environment."""
-
-        # If this is being called before the first step, actions should all be zero
-        actions = self.actions
-        if actions is None:
-            actions = torch.zeros(
-                (self.num_envs, self.action_manager.num_actions), device=gs.device
-            )
-
-        # Create observations
-        return torch.cat(
-            [
-                # self.height_command.command,  # 1
-                self.velocity_command.command,  # 3
-                entity_ang_vel(self.robot),  # 3
-                entity_lin_vel(self.robot),  # 3
-                entity_projected_gravity(self.robot),  # 3
-                self.action_manager.get_dofs_position(noise=0.01),  # 24
-                self.action_manager.get_dofs_velocity(noise=0.1),  # 24
-                self.action_manager.get_dofs_force(
-                    noise=0.01, clip_to_max_force=True
-                ),  # 24
-                actions,  # 24
-            ],
-            dim=-1,
-        )
-
-=======
->>>>>>> 3088375f
     def step(self, actions: torch.Tensor):
         """
         Perform a step in the environment.
@@ -600,17 +500,10 @@
             self._training_terrain = None
 
         # Pick up the pace
-<<<<<<< HEAD
-        # elif self.step_count == 80_000:
-        #     self.velocity_command.range["lin_vel_x"] = [-1.5, 1.5]
-        #     self.velocity_command.range["lin_vel_y"] = [-1.5, 1.5]
-        #     self.velocity_command.range["ang_vel_z"] = [-1.5, 1.5]
-=======
         elif self.step_count == 80_000:
             self.velocity_command.range["lin_vel_x"] = [-1.5, 1.5]
             self.velocity_command.range["lin_vel_y"] = [-1.5, 1.5]
             self.velocity_command.range["ang_vel_z"] = [-1.5, 1.5]
->>>>>>> 3088375f
 
     def _penalize_leg_angle(self, _env: GenesisEnv):
         """
